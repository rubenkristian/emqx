--- conflicted
+++ resolved
@@ -43,8 +43,6 @@
 
 -include("emqtt_frame.hrl").
 
-<<<<<<< HEAD
-=======
 -record(state, {socket,
 				conn_name,
 				await_recv,
@@ -61,7 +59,6 @@
 				awaiting_rel}).
 
 
->>>>>>> 4a2b586f
 -define(FRAME_TYPE(Frame, Type),
         Frame = #mqtt_frame{ fixed = #mqtt_frame_fixed{ type = Type }}).
 
