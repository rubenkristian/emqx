--- conflicted
+++ resolved
@@ -215,9 +215,6 @@
     trace(recv, Packet, PState1),
     try emqx_packet:validate(Packet) of
         true ->
-<<<<<<< HEAD
-            {Packet1, PState2} = preprocess_properties(Packet, PState1),
-            process_packet(Packet1, inc_stats(recv, Type, PState2))
     catch
         error:protocol_error ->
             deliver({disconnect, ?RC_PROTOCOL_ERROR}, PState1),
@@ -237,13 +234,6 @@
         error:Reason ->
             deliver({disconnect, ?RC_MALFORMED_PACKET}, PState1),
             {error, Reason, PState1}
-=======
-            {Packet1, PState1} = preprocess_properties(Packet, PState),
-            process_packet(Packet1, inc_stats(recv, Type, PState1));
-        {'EXIT', {Reason, _Stacktrace}} ->
-            deliver({disconnect, rc(Reason)}, PState),
-            {error, Reason, PState}
->>>>>>> 1638aff0
     end.
 
 %%------------------------------------------------------------------------------
@@ -842,14 +832,6 @@
     Backoff = emqx_zone:get_env(Zone, keepalive_backoff, 0.75),
     self() ! {keepalive, start, round(Secs * Backoff)}.
 
-rc(Reason) ->
-    case Reason of
-        protocol_error -> ?RC_PROTOCOL_ERROR;
-        topic_filters_invalid -> ?RC_TOPIC_FILTER_INVALID;
-        topic_name_invalid -> ?RC_TOPIC_NAME_INVALID;
-        _ -> ?RC_MALFORMED_PACKET
-    end.
-
 %%-----------------------------------------------------------------------------
 %% Parse topic filters
 %%-----------------------------------------------------------------------------
