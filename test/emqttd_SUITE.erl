%%--------------------------------------------------------------------
%% Copyright (c) 2012-2016 Feng Lee <feng@emqtt.io>.
%%
%% Licensed under the Apache License, Version 2.0 (the "License");
%% you may not use this file except in compliance with the License.
%% You may obtain a copy of the License at
%%
%%     http://www.apache.org/licenses/LICENSE-2.0
%%
%% Unless required by applicable law or agreed to in writing, software
%% distributed under the License is distributed on an "AS IS" BASIS,
%% WITHOUT WARRANTIES OR CONDITIONS OF ANY KIND, either express or implied.
%% See the License for the specific language governing permissions and
%% limitations under the License.
%%--------------------------------------------------------------------

-module(emqttd_SUITE).

-compile(export_all).

-include("emqttd.hrl").

-include("emqttd_protocol.hrl").

-include_lib("eunit/include/eunit.hrl").

-include_lib("common_test/include/ct.hrl").

-define(CONTENT_TYPE, "application/x-www-form-urlencoded").

all() ->
    [
     {group, protocol},
     {group, pubsub},
     {group, router},
     {group, session},
     %%{group, retainer},
     {group, broker},
     {group, metrics},
     {group, stats},
     {group, hook},
     {group, http},
     {group, cluster},
     %%{group, backend},
     {group, alarms},
     {group, cli}
    ].

groups() ->
    [{protocol, [sequence],
      [mqtt_connect]},
     {pubsub, [sequence],
      [subscribe_unsubscribe,
       publish, pubsub,
       t_local_subscribe,
       t_shared_subscribe,
       'pubsub#', 'pubsub+']},
     {router, [sequence],
      [router_add_del,
       router_print,
       router_unused]},
     {session, [sequence],
      [start_session]},
     {broker, [sequence],
      [hook_unhook]},
     {metrics, [sequence],
      [inc_dec_metric]},
     {stats, [sequence],
      [set_get_stat]},
     {hook, [sequence],
      [add_delete_hook,
       run_hooks]},
     {backend, [sequence],
      []},
    {http, [sequence], 
     [
      request_status,
      request_publish,
      websocket_test
     ]},
    {cluster, [sequence],
     [cluster_test,
      cluster_join,
      cluster_leave,
      cluster_remove,
      cluster_remove2,
      cluster_node_down
     ]},
     {alarms, [sequence], 
     [set_alarms]
     },
     {cli, [sequence],
      [ctl_register_cmd,
       cli_status,
       cli_broker,
       cli_clients,
       cli_sessions,
       cli_routes,
       cli_topics,
       cli_subscriptions,
       cli_bridges,
       cli_plugins,
       cli_listeners,
       cli_vm]}].

init_per_suite(Config) ->
    application:start(lager),
    DataDir = proplists:get_value(data_dir, Config),
    peg_com(DataDir),
    start_apps(emqttd, DataDir),
    Config.

end_per_suite(_Config) ->
    application:stop(emqttd),
    application:stop(esockd),
    application:stop(gproc),
    emqttd_mnesia:ensure_stopped().

%%--------------------------------------------------------------------
%% Protocol Test
%%--------------------------------------------------------------------

mqtt_connect(_) ->
    %% Issue #599
    %% Empty clientId and clean_session = false
    ?assertEqual(<<32,2,0,2>>, connect_broker_(<<16,12,0,4,77,81,84,84,4,0,0,90,0,0>>, 4)),
    %% Empty clientId and clean_session = true
    ?assertEqual(<<32,2,0,0>>, connect_broker_(<<16,12,0,4,77,81,84,84,4,2,0,90,0,0>>, 4)).

connect_broker_(Packet, RecvSize) ->
    {ok, Sock} = gen_tcp:connect({127,0,0,1}, 1883, [binary, {packet, raw}, {active, false}]),
    gen_tcp:send(Sock, Packet),
    {ok, Data} = gen_tcp:recv(Sock, RecvSize, 3000),
    gen_tcp:close(Sock),
    Data.

%%--------------------------------------------------------------------
%% PubSub Test
%%--------------------------------------------------------------------

subscribe_unsubscribe(_) ->
    ok = emqttd:subscribe(<<"topic">>, <<"clientId">>),
    ok = emqttd:subscribe(<<"topic/1">>, <<"clientId">>, [{qos, 1}]),
    ok = emqttd:subscribe(<<"topic/2">>, <<"clientId">>, [{qos, 2}]),
    ok = emqttd:unsubscribe(<<"topic">>, <<"clientId">>),
    ok = emqttd:unsubscribe(<<"topic/1">>, <<"clientId">>),
    ok = emqttd:unsubscribe(<<"topic/2">>, <<"clientId">>).

publish(_) ->
    Msg = emqttd_message:make(ct, <<"test/pubsub">>, <<"hello">>),
    ok = emqttd:subscribe(<<"test/+">>),
    timer:sleep(10),
    emqttd:publish(Msg),
    ?assert(receive {dispatch, <<"test/+">>, Msg} -> true after 5 -> false end).

pubsub(_) ->
    Self = self(),
    ok = emqttd:subscribe(<<"a/b/c">>, Self, [{qos, 1}]),
    ?assertMatch({error, _}, emqttd:subscribe(<<"a/b/c">>, Self, [{qos, 2}])),
    timer:sleep(10),
    [{Self, <<"a/b/c">>}] = ets:lookup(mqtt_subscription, Self),
    [{<<"a/b/c">>, Self}] = ets:lookup(mqtt_subscriber, <<"a/b/c">>),
    emqttd:publish(emqttd_message:make(ct, <<"a/b/c">>, <<"hello">>)),
    ?assert(receive {dispatch, <<"a/b/c">>, _} -> true after 2 -> false end),
    spawn(fun() ->
            emqttd:subscribe(<<"a/b/c">>),
            emqttd:subscribe(<<"c/d/e">>),
            timer:sleep(10),
            emqttd:unsubscribe(<<"a/b/c">>)
          end),
    timer:sleep(20),
    emqttd:unsubscribe(<<"a/b/c">>).

t_local_subscribe(_) ->
    emqttd:subscribe("$local/topic0"),
    emqttd:subscribe("$local/topic1", <<"x">>),
    emqttd:subscribe("$local/topic2", <<"x">>, [{qos, 2}]),
    timer:sleep(10),
    ?assertEqual([self()], emqttd:subscribers("$local/topic0")),
    ?assertEqual([<<"x">>], emqttd:subscribers("$local/topic1")),
    ?assertEqual([{<<"$local/topic1">>,<<"x">>,[]},{<<"$local/topic2">>,<<"x">>,[{qos,2}]}], emqttd:subscriptions(<<"x">>)),
    
    ?assertEqual(ok, emqttd:unsubscribe("$local/topic0")),
    ?assertMatch({error, {subscription_not_found, _}}, emqttd:unsubscribe("$local/topic0")),
    ?assertEqual(ok, emqttd:unsubscribe("$local/topic1", <<"x">>)),
    ?assertEqual(ok, emqttd:unsubscribe("$local/topic2", <<"x">>)),
    ?assertEqual([], emqttd:subscribers("topic1")),
    ?assertEqual([], emqttd:subscriptions(<<"x">>)).

t_shared_subscribe(_) ->
    emqttd:subscribe("$local/$share/group1/topic1"),
    emqttd:subscribe("$share/group2/topic2"),
    emqttd:subscribe("$queue/topic3"),
    timer:sleep(10),
    ?assertEqual([self()], emqttd:subscribers(<<"$local/$share/group1/topic1">>)),
    ?assertEqual([{<<"$local/$share/group1/topic1">>, self(), []},
                  {<<"$queue/topic3">>, self(), []},
                  {<<"$share/group2/topic2">>, self(), []}],
                 lists:sort(emqttd:subscriptions(self()))),
    emqttd:unsubscribe("$local/$share/group1/topic1"),
    emqttd:unsubscribe("$share/group2/topic2"),
    emqttd:unsubscribe("$queue/topic3"),
    ?assertEqual([], lists:sort(emqttd:subscriptions(self()))).

'pubsub#'(_) ->
    emqttd:subscribe(<<"a/#">>),
    timer:sleep(10),
    emqttd:publish(emqttd_message:make(ct, <<"a/b/c">>, <<"hello">>)),
    ?assert(receive {dispatch, <<"a/#">>, _} -> true after 2 -> false end),
    emqttd:unsubscribe(<<"a/#">>).

'pubsub+'(_) ->
    emqttd:subscribe(<<"a/+/+">>),
    timer:sleep(10),
    emqttd:publish(emqttd_message:make(ct, <<"a/b/c">>, <<"hello">>)),
    ?assert(receive {dispatch, <<"a/+/+">>, _} -> true after 1 -> false end),
    emqttd:unsubscribe(<<"a/+/+">>).

loop_recv(Topic, Timeout) ->
    loop_recv(Topic, Timeout, []).

loop_recv(Topic, Timeout, Acc) ->
    receive
        {dispatch, Topic, Msg} ->
            loop_recv(Topic, Timeout, [Msg|Acc])
    after
        Timeout -> {ok, Acc}
    end.

%%--------------------------------------------------------------------
%% Router Test
%%--------------------------------------------------------------------

router_add_del(_) ->
    %% Add
    emqttd_router:add_route(<<"#">>),
    emqttd_router:add_route(<<"a/b/c">>),
    emqttd_router:add_route(<<"+/#">>, node()),
    Routes = [R1, R2 | _] = [
            #mqtt_route{topic = <<"#">>,     node = node()},
            #mqtt_route{topic = <<"+/#">>,   node = node()},
            #mqtt_route{topic = <<"a/b/c">>, node = node()}],
    Routes = lists:sort(emqttd_router:match(<<"a/b/c">>)),

    %% Batch Add
    emqttd_router:add_routes(Routes),
    Routes = lists:sort(emqttd_router:match(<<"a/b/c">>)),

    %% Del
    emqttd_router:del_route(<<"a/b/c">>),
    [R1, R2] = lists:sort(emqttd_router:match(<<"a/b/c">>)),
    {atomic, []} = mnesia:transaction(fun emqttd_trie:lookup/1, [<<"a/b/c">>]),

    %% Batch Del
    R3 = #mqtt_route{topic = <<"#">>, node = 'a@127.0.0.1'},
    emqttd_router:add_route(R3),
    emqttd_router:del_routes([R1, R2]),
    emqttd_router:del_route(R3),
    [] = lists:sort(emqttd_router:match(<<"a/b/c">>)).

router_print(_) ->
    Routes = [#mqtt_route{topic = <<"a/b/c">>, node = node()},
              #mqtt_route{topic = <<"#">>,     node = node()},
              #mqtt_route{topic = <<"+/#">>,   node = node()}],
    emqttd_router:add_routes(Routes),
    emqttd_router:print(<<"a/b/c">>).

router_unused(_) ->
    gen_server:call(emqttd_router, bad_call),
    gen_server:cast(emqttd_router, bad_msg),
    emqttd_router ! bad_info.

recv_loop(Msgs) ->
    receive
        {dispatch, _Topic, Msg} ->
            recv_loop([Msg|Msgs])
        after
            100 -> lists:reverse(Msgs)
    end.

%%--------------------------------------------------------------------
%% Session Group
%%--------------------------------------------------------------------

start_session(_) ->
    {ok, ClientPid} = emqttd_mock_client:start_link(<<"clientId">>),
    {ok, SessPid} = emqttd_mock_client:start_session(ClientPid),
    Message = emqttd_message:make(<<"clientId">>, 2, <<"topic">>, <<"hello">>),
    Message1 = Message#mqtt_message{pktid = 1},
    emqttd_session:publish(SessPid, Message1),
    emqttd_session:pubrel(SessPid, 1),
    emqttd_session:subscribe(SessPid, [{<<"topic/session">>, [{qos, 2}]}]),
    Message2 = emqttd_message:make(<<"clientId">>, 1, <<"topic/session">>, <<"test">>),
    emqttd_session:publish(SessPid, Message2),
    emqttd_session:unsubscribe(SessPid, [{<<"topic/session">>, []}]),
    emqttd_mock_client:stop(ClientPid).

%%--------------------------------------------------------------------
%% Broker Group
%%--------------------------------------------------------------------
hook_unhook(_) ->
    ok.

%%--------------------------------------------------------------------
%% Metric Group
%%--------------------------------------------------------------------
inc_dec_metric(_) ->
    emqttd_metrics:inc(gauge, 'messages/retained', 10),
    emqttd_metrics:dec(gauge, 'messages/retained', 10).

%%--------------------------------------------------------------------
%% Stats Group
%%--------------------------------------------------------------------
set_get_stat(_) ->
    emqttd_stats:setstat('retained/max', 99),
    99 = emqttd_stats:getstat('retained/max').

%%--------------------------------------------------------------------
%% Hook Test
%%--------------------------------------------------------------------

add_delete_hook(_) ->
    emqttd:hook(test_hook, fun ?MODULE:hook_fun1/1, []),
    emqttd:hook(test_hook, fun ?MODULE:hook_fun2/1, []),
    {error, already_hooked} = emqttd:hook(test_hook, fun ?MODULE:hook_fun2/1, []),
    Callbacks = [{callback, fun ?MODULE:hook_fun1/1, [], 0},
                 {callback, fun ?MODULE:hook_fun2/1, [], 0}],
    Callbacks = emqttd_hook:lookup(test_hook),
    emqttd:unhook(test_hook, fun ?MODULE:hook_fun1/1),
    emqttd:unhook(test_hook, fun ?MODULE:hook_fun2/1),
    ok = emqttd:unhook(test_hook, fun ?MODULE:hook_fun2/1),
    {error, not_found} = emqttd:unhook(test_hook1, fun ?MODULE:hook_fun2/1),
    [] = emqttd_hook:lookup(test_hook),

    emqttd:hook(emqttd_hook, fun ?MODULE:hook_fun1/1, [], 9),
    emqttd:hook(emqttd_hook, fun ?MODULE:hook_fun2/1, [], 8),
    Callbacks2 = [{callback, fun ?MODULE:hook_fun2/1, [], 8},
                  {callback, fun ?MODULE:hook_fun1/1, [], 9}],
    Callbacks2 = emqttd_hook:lookup(emqttd_hook),
    emqttd:unhook(emqttd_hook, fun ?MODULE:hook_fun1/1),
    emqttd:unhook(emqttd_hook, fun ?MODULE:hook_fun2/1),
    [] = emqttd_hook:lookup(emqttd_hook).

run_hooks(_) ->
    emqttd:hook(foldl_hook, fun ?MODULE:hook_fun3/4, [init]),
    emqttd:hook(foldl_hook, fun ?MODULE:hook_fun4/4, [init]),
    emqttd:hook(foldl_hook, fun ?MODULE:hook_fun5/4, [init]),
    {stop, [r3, r2]} = emqttd:run_hooks(foldl_hook, [arg1, arg2], []),
    {ok, []} = emqttd:run_hooks(unknown_hook, [], []),

    emqttd:hook(foreach_hook, fun ?MODULE:hook_fun6/2, [initArg]),
    emqttd:hook(foreach_hook, fun ?MODULE:hook_fun7/2, [initArg]),
    emqttd:hook(foreach_hook, fun ?MODULE:hook_fun8/2, [initArg]),
    stop = emqttd:run_hooks(foreach_hook, [arg]).

hook_fun1([]) -> ok.
hook_fun2([]) -> {ok, []}.

hook_fun3(arg1, arg2, _Acc, init) -> ok.
hook_fun4(arg1, arg2, Acc, init)  -> {ok, [r2 | Acc]}.
hook_fun5(arg1, arg2, Acc, init)  -> {stop, [r3 | Acc]}.

hook_fun6(arg, initArg) -> ok.
hook_fun7(arg, initArg) -> any.
hook_fun8(arg, initArg) -> stop.

%%--------------------------------------------------------------------
%% HTTP Request Test
%%--------------------------------------------------------------------

request_status(_) ->
    {InternalStatus, _ProvidedStatus} = init:get_status(),
    AppStatus =
    case lists:keysearch(emqttd, 1, application:which_applications()) of
        false         -> not_running;
        {value, _Val} -> running
    end,
    Status = iolist_to_binary(io_lib:format("Node ~s is ~s~nemqttd is ~s",
            [node(), InternalStatus, AppStatus])),
    Url = "http://127.0.0.1:8083/status",
    {ok, {{"HTTP/1.1", 200, "OK"}, _, Return}} =
    httpc:request(get, {Url, []}, [], []),
    ?assertEqual(binary_to_list(Status), Return).

request_publish(_) ->
    ok = emqttd:subscribe(<<"a/b/c">>, self(), [{qos, 1}]),
    Params = "qos=1&retain=0&topic=a/b/c&message=hello",
    ?assert(connect_emqttd_publish_(post, "mqtt/publish", Params, auth_header_("", ""))),
    ?assert(receive {dispatch, <<"a/b/c">>, _} -> true after 2 -> false end),
    emqttd:unsubscribe(<<"a/b/c">>).

connect_emqttd_publish_(Method, Api, Params, Auth) ->
    Url = "http://127.0.0.1:8083/" ++ Api,
    case httpc:request(Method, {Url, [Auth], ?CONTENT_TYPE, Params}, [], []) of
    {error, socket_closed_remotely} ->
        false;
    {ok, {{"HTTP/1.1", 200, "OK"}, _, _Return} }  ->
        true;
    {ok, {{"HTTP/1.1", 400, _}, _, []}} ->
        false;
    {ok, {{"HTTP/1.1", 404, _}, _, []}} ->
        false
    end.
	
auth_header_(User, Pass) ->
    Encoded = base64:encode_to_string(lists:append([User,":",Pass])),
    {"Authorization","Basic " ++ Encoded}.

websocket_test(_) ->
<<<<<<< HEAD
    application:start(crypto),
    application:start(websocket_client),
    {ok, Pid} = ws_client:start_link(),
    ws_mqtt_connect(Pid),
    ws_mqtt_publish(Pid),
    ws_mqtt_subscribe(Pid).

ws_mqtt_connect(Pid) ->
    V31ConnBin = <<16,37,0,6,77,81,73,115,100,112,3,2,0,60,0,23,109,111,115,113,112,117,98,47,49,48,52,53,49,45,105,77,97,99,46,108,111,99,97>>,
    ws_client:send_binary(Pid, V31ConnBin),
    ws_client:send_ping(Pid, <<?PINGREQ:4, 0:4, 0:8>>).

ws_mqtt_publish(Pid) ->
    PubBin = <<50,14,0,5,97,47,98,47,99,0,1,104,97,104,97,104>>,
    ws_client:send_binary(Pid, PubBin).

ws_mqtt_subscribe(Pid) ->
    SubBin = <<130,11,0,2,0,6,84,111,112,105,99,65,2>>,
    ws_client:send_binary(Pid, SubBin).
=======
    Conn = esockd_connection:new(esockd_transport, nil, []),
    Req = mochiweb_request:new(Conn, 'GET', "/mqtt", {1, 1},
                                mochiweb_headers:make([{"Sec-WebSocket-Key","Xn3fdKyc3qEXPuj2A3O+ZA=="}])),

    ct:log("Req:~p", [Req]),
    emqttd_http:handle_request(Req).
>>>>>>> 0533aaf0
%%--------------------------------------------------------------------
%% cluster group
%%--------------------------------------------------------------------
cluster_test(_Config) ->
    Z = slave(emqttd, cluster_test_z),
    wait_running(Z),
    true = emqttd:is_running(Z),
    Node = node(),
    ok = rpc:call(Z, emqttd_cluster, join, [Node]),
    [Z, Node] = lists:sort(mnesia:system_info(running_db_nodes)),
    ct:log("Z:~p, Node:~p", [Z, Node]),
    ok = rpc:call(Z, emqttd_cluster, leave, []),
    [Node] = lists:sort(mnesia:system_info(running_db_nodes)),
    ok = slave:stop(Z).

cluster_join(_) ->
    Z = slave(emqttd, cluster_join_z),
    N = slave(node, cluster_join_n),
    wait_running(Z),
    true = emqttd:is_running(Z),
    Node = node(),
    {error, {cannot_join_with_self, Node}} = emqttd_cluster:join(Node),
    {error, {node_not_running, N}} = emqttd_cluster:join(N),
    ok = emqttd_cluster:join(Z),
    slave:stop(Z),
    slave:stop(N).
 
cluster_leave(_) ->
    Z = slave(emqttd, cluster_leave_z),
    wait_running(Z),
    {error, node_not_in_cluster} = emqttd_cluster:leave(),
    ok = emqttd_cluster:join(Z),
    Node = node(),
    [Z, Node] = emqttd_mnesia:running_nodes(),
    ok = emqttd_cluster:leave(),
    [Node] = emqttd_mnesia:running_nodes(),
    slave:stop(Z).

cluster_remove(_) ->
    Z = slave(emqttd, cluster_remove_z),
    wait_running(Z),
    Node = node(),
    {error, {cannot_remove_self, Node}} = emqttd_cluster:remove(Node),
    ok = emqttd_cluster:join(Z),
    [Z, Node] = emqttd_mnesia:running_nodes(),
    ok = emqttd_cluster:remove(Z),
    [Node] = emqttd_mnesia:running_nodes(),
    slave:stop(Z).

cluster_remove2(_) ->
    Z = slave(emqttd, cluster_remove2_z),
    wait_running(Z),
    ok = emqttd_cluster:join(Z),
    Node = node(),
    [Z, Node] = emqttd_mnesia:running_nodes(),
    ok = rpc:call(Z, emqttd_mnesia, ensure_stopped, []),
    ok = emqttd_cluster:remove(Z),
    [Node] = emqttd_mnesia:running_nodes(),
    slave:stop(Z).

cluster_node_down(_) ->
    Z = slave(emqttd, cluster_node_down),
    timer:sleep(1000),
    wait_running(Z),
    ok = emqttd_cluster:join(Z),
    ok = rpc:call(Z, emqttd_router, add_route, [<<"a/b/c">>]),
    ok = rpc:call(Z, emqttd_router, add_route, [<<"#">>]),
    Routes = lists:sort(emqttd_router:match(<<"a/b/c">>)),
    ct:log("Routes: ~p~n", [Routes]),
    [<<"#">>, <<"a/b/c">>] = [Topic || #mqtt_route{topic = Topic} <- Routes],
    slave:stop(Z),
    timer:sleep(1000),
    Routes = lists:sort(emqttd_router:match(<<"a/b/c">>)).

set_alarms(_) ->
    AlarmTest = #mqtt_alarm{id = <<"1">>, severity = error, title="alarm title", summary="alarm summary"},
    emqttd_alarm:set_alarm(AlarmTest),
    Alarms = emqttd_alarm:get_alarms(),
    ?assertEqual(1, length(Alarms)),
    emqttd_alarm:clear_alarm(<<"1">>),
    [] = emqttd_alarm:get_alarms().



%%--------------------------------------------------------------------
%% Cli group
%%--------------------------------------------------------------------

ctl_register_cmd(_) ->
    emqttd_ctl:register_cmd(test_cmd, {?MODULE, test_cmd}),
    erlang:yield(),
    timer:sleep(5),
    [{?MODULE, test_cmd}] = emqttd_ctl:lookup(test_cmd),
    emqttd_ctl:run(["test_cmd", "arg1", "arg2"]),
    emqttd_ctl:unregister_cmd(test_cmd).

test_cmd(["arg1", "arg2"]) ->
    ct:print("test_cmd is called");

test_cmd([]) ->
    io:format("test command").

cli_status(_) ->
    emqttd_cli:status([]).

cli_broker(_) ->
    emqttd_cli:broker([]),
    emqttd_cli:broker(["stats"]),
    emqttd_cli:broker(["metrics"]),
    emqttd_cli:broker(["pubsub"]).

cli_clients(_) ->
    emqttd_cli:clients(["list"]),
    emqttd_cli:clients(["show", "clientId"]),
    emqttd_cli:clients(["kick", "clientId"]).

cli_sessions(_) ->
    emqttd_cli:sessions(["list"]),
    emqttd_cli:sessions(["list", "persistent"]),
    emqttd_cli:sessions(["list", "transient"]),
    emqttd_cli:sessions(["show", "clientId"]).

cli_routes(_) ->
    emqttd:subscribe(<<"topic/route">>),
    emqttd_cli:routes(["list"]),
    emqttd_cli:routes(["show", "topic/route"]),
    emqttd:unsubscribe(<<"topic/route">>).

cli_topics(_) ->
    emqttd:subscribe(<<"topic">>),
    emqttd_cli:topics(["list"]),
    emqttd_cli:topics(["show", "topic"]),
    emqttd:unsubscribe(<<"topic">>).

cli_subscriptions(_) ->
    emqttd_cli:subscriptions(["list"]),
    emqttd_cli:subscriptions(["show", "clientId"]),
    emqttd_cli:subscriptions(["add", "clientId", "topic", "2"]),
    emqttd_cli:subscriptions(["del", "clientId", "topic"]).

cli_plugins(_) ->
    emqttd_cli:plugins(["list"]),
    emqttd_cli:plugins(["load", "emqttd_plugin_template"]),
    emqttd_cli:plugins(["unload", "emqttd_plugin_template"]).

cli_bridges(_) ->
    emqttd_cli:bridges(["list"]),
    emqttd_cli:bridges(["start", "a@127.0.0.1", "topic"]),
    emqttd_cli:bridges(["stop", "a@127.0.0.1", "topic"]).

cli_listeners(_) ->
    emqttd_cli:listeners([]).

cli_vm(_) ->
    emqttd_cli:vm([]),
    emqttd_cli:vm(["ports"]).


ensure_ok(ok) -> ok;
ensure_ok({error, {already_started, _}}) -> ok.

host() -> [_, Host] = string:tokens(atom_to_list(node()), "@"), Host.

wait_running(Node) ->
    wait_running(Node, 30000).

wait_running(Node, Timeout) when Timeout < 0 ->
    throw({wait_timeout, Node});

wait_running(Node, Timeout) ->
    case rpc:call(Node, emqttd, is_running, [Node]) of
        true  -> ok;
        false -> timer:sleep(100),
                 wait_running(Node, Timeout - 100)
    end.

slave(emqttd, Node) ->
    {ok, Emq} = slave:start(host(), Node, "-pa ../../ebin -pa ../../deps/*/ebin"),
    rpc:call(Emq, application, ensure_all_started, [emqttd]),
    Emq;

slave(node, Node) ->
    {ok, N} = slave:start(host(), Node, "-pa ../../ebin -pa ../../deps/*/ebin"),
    N.

start_apps(App, DataDir) ->
    Schema = cuttlefish_schema:files([filename:join([DataDir, atom_to_list(App) ++ ".schema"])]),
    Conf = conf_parse:file(filename:join([DataDir, atom_to_list(App) ++ ".conf"])),
    NewConfig = cuttlefish_generator:map(Schema, Conf),
    Vals = proplists:get_value(App, NewConfig),
    [application:set_env(App, Par, Value) || {Par, Value} <- Vals],
    application:ensure_all_started(App).

peg_com(DataDir) ->
    ParsePeg = file2(3, DataDir, "conf_parse.peg"),
    neotoma:file(ParsePeg),
    ParseErl = file2(3, DataDir, "conf_parse.erl"),
    compile:file(ParseErl, []),

    DurationPeg = file2(3, DataDir, "cuttlefish_duration_parse.peg"),
    neotoma:file(DurationPeg),
    DurationErl = file2(3, DataDir, "cuttlefish_duration_parse.erl"),
    compile:file(DurationErl, []).
    

file2(Times, Dir, FileName) when Times < 1 ->
    filename:join([Dir, "deps", "cuttlefish","src", FileName]);

file2(Times, Dir, FileName) ->
    Dir1 = filename:dirname(Dir),
    file2(Times - 1, Dir1, FileName).

<|MERGE_RESOLUTION|>--- conflicted
+++ resolved
@@ -407,34 +407,13 @@
     {"Authorization","Basic " ++ Encoded}.
 
 websocket_test(_) ->
-<<<<<<< HEAD
-    application:start(crypto),
-    application:start(websocket_client),
-    {ok, Pid} = ws_client:start_link(),
-    ws_mqtt_connect(Pid),
-    ws_mqtt_publish(Pid),
-    ws_mqtt_subscribe(Pid).
-
-ws_mqtt_connect(Pid) ->
-    V31ConnBin = <<16,37,0,6,77,81,73,115,100,112,3,2,0,60,0,23,109,111,115,113,112,117,98,47,49,48,52,53,49,45,105,77,97,99,46,108,111,99,97>>,
-    ws_client:send_binary(Pid, V31ConnBin),
-    ws_client:send_ping(Pid, <<?PINGREQ:4, 0:4, 0:8>>).
-
-ws_mqtt_publish(Pid) ->
-    PubBin = <<50,14,0,5,97,47,98,47,99,0,1,104,97,104,97,104>>,
-    ws_client:send_binary(Pid, PubBin).
-
-ws_mqtt_subscribe(Pid) ->
-    SubBin = <<130,11,0,2,0,6,84,111,112,105,99,65,2>>,
-    ws_client:send_binary(Pid, SubBin).
-=======
     Conn = esockd_connection:new(esockd_transport, nil, []),
     Req = mochiweb_request:new(Conn, 'GET', "/mqtt", {1, 1},
                                 mochiweb_headers:make([{"Sec-WebSocket-Key","Xn3fdKyc3qEXPuj2A3O+ZA=="}])),
 
     ct:log("Req:~p", [Req]),
     emqttd_http:handle_request(Req).
->>>>>>> 0533aaf0
+
 %%--------------------------------------------------------------------
 %% cluster group
 %%--------------------------------------------------------------------
